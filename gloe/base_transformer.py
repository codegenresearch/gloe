--- conflicted
+++ resolved
@@ -153,8 +153,7 @@
         if self.previous is not None:
             if type(self.previous) is tuple:
                 new_previous: list[BaseTransformer] = [
-                    previous_transformer.copy()
-                    for previous_transformer in self.previous
+                    previous_transformer.copy() for previous_transformer in self.previous
                 ]
                 copied._previous = cast(PreviousTransformer, tuple(new_previous))
             elif isinstance(self.previous, BaseTransformer):
@@ -318,9 +317,9 @@
             net.add_nodes_from(child_net.nodes.data())
             net.add_edges_from(child_net.edges.data())
 
-            child_root_node = [
-                n for n in child_net.nodes if child_net.in_degree(n) == 0
-            ][0]
+            child_root_node = [n for n in child_net.nodes if child_net.in_degree(n) == 0][
+                0
+            ]
             child_final_node = [
                 n for n in child_net.nodes if child_net.out_degree(n) == 0
             ][0]
@@ -407,9 +406,7 @@
         self._dag(net)
         return net
 
-<<<<<<< HEAD
-    # pragma: not covered
-    def export(self, path: str, with_edge_labels: bool = True):
+    def export(self, path: str, with_edge_labels: bool = True):  # pragma: no cover
         """Export Transformer object in dot format"""
 
         try:
@@ -423,9 +420,6 @@
                 + """https://pygraphviz.github.io/documentation/stable/install.html"""
             ) from err
 
-=======
-    def export(self, path: str, with_edge_labels: bool = True):  # pragma: no cover
->>>>>>> d2de1dc0
         net = self.graph()
         boxed_nodes = [
             node
@@ -448,9 +442,7 @@
                 agraph.add_subgraph(
                     node_ids, label=label, name=f"cluster_{parent_id}", style="dotted"
                 )
-
-        path_with_extension = path + ".dot" if not path.endswith(".dot") else path
-        agraph.write(path_with_extension)
+        agraph.write(path)
 
     def __len__(self):
         return 1